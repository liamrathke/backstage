--- conflicted
+++ resolved
@@ -25,13 +25,9 @@
   "dependencies": {
     "@backstage/backend-common": "^0.14.1",
     "@backstage/config": "^1.0.1",
-<<<<<<< HEAD
-    "@backstage/errors": "^1.1.0-next.0",
+    "@backstage/errors": "^1.1.0",
     "@types/express": "^4.17.6",
     "express": "^4.18.1",
-=======
-    "@backstage/errors": "^1.1.0",
->>>>>>> b67946b7
     "jose": "^4.6.0",
     "node-fetch": "^2.6.7",
     "winston": "^3.2.1"
